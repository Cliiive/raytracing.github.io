#ifndef MOVING_SPHERE_H
#define MOVING_SPHERE_H
//==============================================================================================
// Originally written in 2016 by Peter Shirley <ptrshrl@gmail.com>
//
// To the extent possible under law, the author(s) have dedicated all copyright and related and
// neighboring rights to this software to the public domain worldwide. This software is
// distributed without any warranty.
//
// You should have received a copy (see file COPYING.txt) of the CC0 Public Domain Dedication
// along with this software. If not, see <http://creativecommons.org/publicdomain/zero/1.0/>.
//==============================================================================================

#include "rtweekend.h"

#include "hittable.h"


class moving_sphere : public hittable {
    public:
        moving_sphere() {}
        moving_sphere(
<<<<<<< HEAD
            point3 ctr0, point3 ctr1, double r, shared_ptr<material> m,
            double time_start, double time_end)
            :
            center0(ctr0), center1(ctr1), radius(r), mat_ptr(m),
            time0(time_start), time1(time_end)
        {};

        virtual bool hit(const ray& r, double ray_tmin, double ray_tmax, hit_record& rec)
            const override;

        virtual bool bounding_box(double time_start, double time_end, aabb& output_box)
            const override;
=======
            point3 cen0, point3 cen1, double _time0, double _time1, double r, shared_ptr<material> m)
            : center0(cen0), center1(cen1), time0(_time0), time1(_time1), radius(r), mat_ptr(m)
        {};

        virtual bool hit(
            const ray& r, double t_min, double t_max, hit_record& rec) const override;

        virtual bool bounding_box(double _time0, double _time1, aabb& output_box) const override;
>>>>>>> 6d457a4e

        point3 center(double time) const;

    public:
        point3 center0, center1;
        double time0, time1;
        double radius;
        shared_ptr<material> mat_ptr;
};


point3 moving_sphere::center(double time) const{
    return center0 + ((time - time0) / (time1 - time0))*(center1 - center0);
}


<<<<<<< HEAD
bool moving_sphere::bounding_box(double time_start, double time_end, aabb& output_box) const {
    aabb box0(
        center(time_start) - vec3(radius, radius, radius),
        center(time_start) + vec3(radius, radius, radius));
    aabb box1(
        center(time_end) - vec3(radius, radius, radius),
        center(time_end) + vec3(radius, radius, radius));
=======
bool moving_sphere::bounding_box(double _time0, double _time1, aabb& output_box) const {
    aabb box0(
        center(_time0) - vec3(radius, radius, radius),
        center(_time0) + vec3(radius, radius, radius));
    aabb box1(
        center(_time1) - vec3(radius, radius, radius),
        center(_time1) + vec3(radius, radius, radius));
>>>>>>> 6d457a4e
    output_box = surrounding_box(box0, box1);
    return true;
}


<<<<<<< HEAD
bool moving_sphere::hit(const ray& r, double ray_tmin, double ray_tmax, hit_record& rec) const {
=======
bool moving_sphere::hit(const ray& r, double t_min, double t_max, hit_record& rec) const {
>>>>>>> 6d457a4e
    vec3 oc = r.origin() - center(r.time());
    auto a = r.direction().length_squared();
    auto half_b = dot(oc, r.direction());
    auto c = oc.length_squared() - radius*radius;

    auto discriminant = half_b*half_b - a*c;
<<<<<<< HEAD

    if (discriminant > 0) {
        auto root = sqrt(discriminant);

        auto temp = (-half_b - root)/a;
        if (ray_tmin < temp && temp < ray_tmax) {
            rec.t = temp;
            rec.p = r.at(rec.t);
            vec3 outward_normal = (rec.p - center(r.time())) / radius;
            rec.set_face_normal(r, outward_normal);
            rec.mat_ptr = mat_ptr;
            return true;
        }

        temp = (-half_b + root)/a;
        if (ray_tmin < temp && temp < ray_tmax) {
            rec.t = temp;
            rec.p = r.at(rec.t);
            vec3 outward_normal = (rec.p - center(r.time())) / radius;
            rec.set_face_normal(r, outward_normal);
            rec.mat_ptr = mat_ptr;
            return true;
        }
=======
    if (discriminant < 0) return false;
    auto sqrtd = sqrt(discriminant);

    // Find the nearest root that lies in the acceptable range.
    auto root = (-half_b - sqrtd) / a;
    if (root < t_min || t_max < root) {
        root = (-half_b + sqrtd) / a;
        if (root < t_min || t_max < root)
            return false;
>>>>>>> 6d457a4e
    }

    rec.t = root;
    rec.p = r.at(rec.t);
    vec3 outward_normal = (rec.p - center(r.time())) / radius;
    rec.set_face_normal(r, outward_normal);
    rec.mat_ptr = mat_ptr;

    return true;
}

#endif<|MERGE_RESOLUTION|>--- conflicted
+++ resolved
@@ -20,7 +20,6 @@
     public:
         moving_sphere() {}
         moving_sphere(
-<<<<<<< HEAD
             point3 ctr0, point3 ctr1, double r, shared_ptr<material> m,
             double time_start, double time_end)
             :
@@ -33,16 +32,6 @@
 
         virtual bool bounding_box(double time_start, double time_end, aabb& output_box)
             const override;
-=======
-            point3 cen0, point3 cen1, double _time0, double _time1, double r, shared_ptr<material> m)
-            : center0(cen0), center1(cen1), time0(_time0), time1(_time1), radius(r), mat_ptr(m)
-        {};
-
-        virtual bool hit(
-            const ray& r, double t_min, double t_max, hit_record& rec) const override;
-
-        virtual bool bounding_box(double _time0, double _time1, aabb& output_box) const override;
->>>>>>> 6d457a4e
 
         point3 center(double time) const;
 
@@ -59,7 +48,6 @@
 }
 
 
-<<<<<<< HEAD
 bool moving_sphere::bounding_box(double time_start, double time_end, aabb& output_box) const {
     aabb box0(
         center(time_start) - vec3(radius, radius, radius),
@@ -67,66 +55,27 @@
     aabb box1(
         center(time_end) - vec3(radius, radius, radius),
         center(time_end) + vec3(radius, radius, radius));
-=======
-bool moving_sphere::bounding_box(double _time0, double _time1, aabb& output_box) const {
-    aabb box0(
-        center(_time0) - vec3(radius, radius, radius),
-        center(_time0) + vec3(radius, radius, radius));
-    aabb box1(
-        center(_time1) - vec3(radius, radius, radius),
-        center(_time1) + vec3(radius, radius, radius));
->>>>>>> 6d457a4e
     output_box = surrounding_box(box0, box1);
     return true;
 }
 
 
-<<<<<<< HEAD
 bool moving_sphere::hit(const ray& r, double ray_tmin, double ray_tmax, hit_record& rec) const {
-=======
-bool moving_sphere::hit(const ray& r, double t_min, double t_max, hit_record& rec) const {
->>>>>>> 6d457a4e
     vec3 oc = r.origin() - center(r.time());
     auto a = r.direction().length_squared();
     auto half_b = dot(oc, r.direction());
     auto c = oc.length_squared() - radius*radius;
 
     auto discriminant = half_b*half_b - a*c;
-<<<<<<< HEAD
-
-    if (discriminant > 0) {
-        auto root = sqrt(discriminant);
-
-        auto temp = (-half_b - root)/a;
-        if (ray_tmin < temp && temp < ray_tmax) {
-            rec.t = temp;
-            rec.p = r.at(rec.t);
-            vec3 outward_normal = (rec.p - center(r.time())) / radius;
-            rec.set_face_normal(r, outward_normal);
-            rec.mat_ptr = mat_ptr;
-            return true;
-        }
-
-        temp = (-half_b + root)/a;
-        if (ray_tmin < temp && temp < ray_tmax) {
-            rec.t = temp;
-            rec.p = r.at(rec.t);
-            vec3 outward_normal = (rec.p - center(r.time())) / radius;
-            rec.set_face_normal(r, outward_normal);
-            rec.mat_ptr = mat_ptr;
-            return true;
-        }
-=======
     if (discriminant < 0) return false;
     auto sqrtd = sqrt(discriminant);
 
     // Find the nearest root that lies in the acceptable range.
     auto root = (-half_b - sqrtd) / a;
-    if (root < t_min || t_max < root) {
+    if (root < ray_tmin || ray_tmax < root) {
         root = (-half_b + sqrtd) / a;
-        if (root < t_min || t_max < root)
+        if (root < ray_tmin || ray_tmax < root)
             return false;
->>>>>>> 6d457a4e
     }
 
     rec.t = root;
