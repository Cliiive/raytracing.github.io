#ifndef PDF_H
#define PDF_H
//==============================================================================================
// Originally written in 2016 by Peter Shirley <ptrshrl@gmail.com>
//
// To the extent possible under law, the author(s) have dedicated all copyright and related and
// neighboring rights to this software to the public domain worldwide. This software is
// distributed without any warranty.
//
// You should have received a copy (see file COPYING.txt) of the CC0 Public Domain Dedication
// along with this software. If not, see <http://creativecommons.org/publicdomain/zero/1.0/>.
//==============================================================================================

#include "rtweekend.h"

#include "onb.h"


class pdf {
  public:
    virtual ~pdf() {}

    virtual double value(const vec3& direction) const = 0;
    virtual vec3 generate() const = 0;
};


class cosine_pdf : public pdf {
  public:
    cosine_pdf(const vec3& w) { uvw.build_from_w(w); }

    double value(const vec3& direction) const override {
        auto cosine = dot(unit_vector(direction), uvw.w());
        return (cosine <= 0) ? 0 : cosine/pi;
    }

    vec3 generate() const override {
        return uvw.local(random_cosine_direction());
    }

  public:
    onb uvw;
};


class hittable_pdf : public pdf {
  public:
    hittable_pdf(const hittable_list& p, const point3& origin) : ptr(p), o(origin) {}

<<<<<<< HEAD
    virtual double value(const vec3& direction) const override {
        return ptr.pdf_value(o, direction);
    }

    virtual vec3 generate() const override {
        return ptr.random(o);
=======
    double value(const vec3& direction) const override {
        return ptr->pdf_value(o, direction);
    }

    vec3 generate() const override {
        return ptr->random(o);
>>>>>>> c645aee7
    }

  public:
    point3 o;
    const hittable_list& ptr;
};


class mixture_pdf : public pdf {
  public:
    mixture_pdf(shared_ptr<pdf> p0, shared_ptr<pdf> p1) {
        p[0] = p0;
        p[1] = p1;
    }

    double value(const vec3& direction) const override {
        return 0.5 * p[0]->value(direction) + 0.5 *p[1]->value(direction);
    }

    vec3 generate() const override {
        if (random_double() < 0.5)
            return p[0]->generate();
        else
            return p[1]->generate();
    }

  public:
    shared_ptr<pdf> p[2];
};


#endif<|MERGE_RESOLUTION|>--- conflicted
+++ resolved
@@ -47,21 +47,12 @@
   public:
     hittable_pdf(const hittable_list& p, const point3& origin) : ptr(p), o(origin) {}
 
-<<<<<<< HEAD
-    virtual double value(const vec3& direction) const override {
+    double value(const vec3& direction) const override {
         return ptr.pdf_value(o, direction);
     }
 
-    virtual vec3 generate() const override {
+    vec3 generate() const override {
         return ptr.random(o);
-=======
-    double value(const vec3& direction) const override {
-        return ptr->pdf_value(o, direction);
-    }
-
-    vec3 generate() const override {
-        return ptr->random(o);
->>>>>>> c645aee7
     }
 
   public:
